--- conflicted
+++ resolved
@@ -329,14 +329,9 @@
         await Task.WhenAll(tasks);
 
 
-<<<<<<< HEAD
-        // 将解析的目录结构保存到数据库
         await dbContext.DocumentCatalogs.AddRangeAsync(documents);
 
         if (Environment.GetEnvironmentVariable("REPAIR_MERMAID").GetTrimmedValueOrEmpty() == "1")
-=======
-        if (Environment.GetEnvironmentVariable("REPAIR_MERMAID") == "1")
->>>>>>> 44d70882
         {
             //修复Mermaid语法错误
             RepairMermaid(kernel, documentFileItems);
