--- conflicted
+++ resolved
@@ -15,21 +15,15 @@
 
     public static void Config(IConfiguration configuration)
     {
-<<<<<<< HEAD
-        ChatModel = (Environment.GetEnvironmentVariable("CHAT_MODEL") ?? configuration.GetValue<string>("ChatModel") ?? string.Empty).GetTrimmedValueOrEmpty();
-        AnalysisModel = (Environment.GetEnvironmentVariable("ANALYSIS_MODEL") ?? configuration.GetValue<string>("AnalysisModel") ?? string.Empty).GetTrimmedValueOrEmpty();
-        ChatApiKey = (Environment.GetEnvironmentVariable("CHAT_API_KEY") ?? configuration.GetValue<string>("ChatApiKey") ?? string.Empty).GetTrimmedValueOrEmpty();
-        Endpoint = (Environment.GetEnvironmentVariable("ENDPOINT") ?? configuration.GetValue<string>("Endpoint") ?? string.Empty).GetTrimmedValueOrEmpty();
-=======
-        ChatModel = configuration.GetValue<string>("CHAT_MODEL") ??
-                    configuration.GetValue<string>("ChatModel") ?? string.Empty;
-        AnalysisModel = configuration.GetValue<string>("ANALYSIS_MODEL") ??
-                        configuration.GetValue<string>("AnalysisModel") ?? string.Empty;
-        ChatApiKey = configuration.GetValue<string>("CHAT_API_KEY") ??
-                     configuration.GetValue<string>("ChatApiKey") ?? string.Empty;
-        Endpoint = configuration.GetValue<string>("ENDPOINT") ??
-                   configuration.GetValue<string>("Endpoint") ?? string.Empty;
->>>>>>> 44d70882
+
+        ChatModel = (configuration.GetValue<string>("CHAT_MODEL") ??
+                    configuration.GetValue<string>("ChatModel") ?? string.Empty).GetTrimmedValueOrEmpty();
+        AnalysisModel = (configuration.GetValue<string>("ANALYSIS_MODEL") ??
+                        configuration.GetValue<string>("AnalysisModel") ?? string.Empty).GetTrimmedValueOrEmpty();
+        ChatApiKey = (configuration.GetValue<string>("CHAT_API_KEY") ??
+                     configuration.GetValue<string>("ChatApiKey") ?? string.Empty).GetTrimmedValueOrEmpty();
+        Endpoint = (configuration.GetValue<string>("ENDPOINT") ??
+                   configuration.GetValue<string>("Endpoint") ?? string.Empty).GetTrimmedValueOrEmpty();
 
         // 检查参数
         if (string.IsNullOrEmpty(ChatModel))
